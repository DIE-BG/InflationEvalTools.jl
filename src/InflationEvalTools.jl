--- conflicted
+++ resolved
@@ -67,13 +67,8 @@
     export TrendRandomWalk, TrendAnalytical, TrendExponential, TrendIdentity
     include("trend/TrendFunction.jl")
 
-<<<<<<< HEAD
-    ## Métodos para obtener las bases de variaciones intermensuales paramétricas
+    ## Methods to obtain the population datasets of monthly price changes month-to-month variations
     export param_gsbb_mod, param_sbb, param_scramblevar_fn
-=======
-    ## Methods to obtain the bases of parametric month-to-month variations
-    export param_gsbb_mod, param_sbb
->>>>>>> eb6c330e
     include("param/param.jl")
 
     export InflationParameter, ParamTotalCPIRebase, ParamTotalCPI, ParamWeightedMean
