--- conflicted
+++ resolved
@@ -34,14 +34,6 @@
     const DEFAULT_SEED = 314159
 
     ## Resampling functions for CPI bases
-<<<<<<< HEAD
-    export ResampleExtendedSVM
-    export ResampleScrambleVarMonths
-    export ResampleScrambleTrended
-    export ResampleTrended
-    export get_param_function, method_name, method_tag
-=======
->>>>>>> c0c3ab73
     
     # General methods for resampling functions
     export get_param_function, method_name, method_tag
@@ -49,11 +41,11 @@
 
     # Resampling method using selection of the same months of
     # occurrence
-    export ResampleScrambleVarMonths
+    export ResampleScrambleVarMonths, ResampleExtendedSVM
     export param_scramblevar_fn
     include("resample/ResampleScrambleVarMonths.jl")
     # Resampling method using selection of the same months of
-    # occurrence (extended version)
+    # occurrence (extended version allows for more periods)
     include("resample/ResampleExtendedSVM.jl")
     # Resampling method using selection of the same months of
     # occurrence with weighted distributions to maintain correlation in
