"""
    InflationEvalTools

Types, functions, and other simulation utilities for the evaluation of inflation measures.
"""
module InflationEvalTools

    using DrWatson 
    using Dates
    using CPIDataBase
    using InflationFunctions
    import Random
    using Distributions
    using ProgressMeter
    using Distributed
    using SharedArrays
    using Reexport
    using StableRNGs
    import OnlineStats
    import StatsBase
    using LinearAlgebra: I, det, mul!, dot
    using JuMP, Ipopt
    using Chain
    using JLD2
    import Optim 

    ## Default configuration of the seed for the simulation process
    """
        const DEFAULT_SEED

    Default seed used for the simulation process and the
    reproducibility of the results.
    """
    const DEFAULT_SEED = 314159

    ## Resampling functions for CPI bases
<<<<<<< HEAD
    export ResampleScrambleVarMonths
    export ResampleScrambleTrended
    export ResampleTrended
    export get_param_function, method_name, method_tag
=======
>>>>>>> a9acb9e3
    
    # General methods for resampling functions
    export get_param_function, method_name, method_tag
    include("resample/ResampleFunction.jl")

    # Resampling method using selection of the same months of
    # occurrence
    export ResampleScrambleVarMonths
    export param_scramblevar_fn
    include("resample/ResampleScrambleVarMonths.jl")
    # Resampling method using selection of the same months of
    # occurrence with weighted distributions to maintain correlation in
    # the resampling
    export ResampleScrambleTrended
    include("resample/ResampleScrambleTrended.jl")
    # Similar to the previous one, but with individual parameters per base 
    export ResampleTrended
    include("resample/ResampleTrended.jl")
    ## Methods to obtain the population datasets of monthly price changes month-to-month variations
    
    ## Functions for trend application
    export RWTREND
    include("trend/RWTREND.jl") 
    
    export TrendRandomWalk, TrendAnalytical, TrendExponential, TrendIdentity
    include("trend/TrendFunction.jl")

    export InflationParameter, ParamTotalCPIRebase, ParamTotalCPI, ParamWeightedMean
    export ParamTotalCPILegacyRebase # evaluation parameter 2019
    include("param/InflationParameter.jl")

    # Types for simulation configuration
    export AbstractConfig, SimConfig
    export CompletePeriod, EvalPeriod, PeriodVector, eval_periods, period_tag
    export GT_EVAL_B00, GT_EVAL_B10, GT_EVAL_T0010
    include("config/EvalPeriod.jl")
    include("config/SimConfig.jl")
    
    ## Functions for trajectory generation
    export gentrajinfl, pargentrajinfl
    include("simulate/gentrajinfl.jl")
    include("simulate/pargentrajinfl.jl") 
    
    ## Functions for evaluation and metrics   
    export dict2config
    export compute_lowlevel_sim, compute_assessment_sim, run_assessment_batch
    include("simulate/simutils.jl")
    export eval_metrics, combination_metrics
    include("simulate/metrics.jl")
    export eval_mse_online # Online MSE evaluation function
    export eval_absme_online # Online ABSME evaluation function
    export eval_corr_online # Online CORR evaluation function
    include("simulate/eval_mse_online.jl")
    include("simulate/eval_absme_online.jl")
    include("simulate/eval_corr_online.jl")
    
    ## Optimal MSE combination of estimators 
    export combination_weights, average_mats
    export ridge_combination_weights, lasso_combination_weights
    export share_combination_weights
    export elastic_combination_weights
    export metric_combination_weights
    export absme_combination_weights
    include("combination/combination_weights.jl")
    include("combination/metric_combination_weights.jl")
    include("combination/absme_combination_weights.jl")

    ## Functions in development 

end<|MERGE_RESOLUTION|>--- conflicted
+++ resolved
@@ -34,13 +34,6 @@
     const DEFAULT_SEED = 314159
 
     ## Resampling functions for CPI bases
-<<<<<<< HEAD
-    export ResampleScrambleVarMonths
-    export ResampleScrambleTrended
-    export ResampleTrended
-    export get_param_function, method_name, method_tag
-=======
->>>>>>> a9acb9e3
     
     # General methods for resampling functions
     export get_param_function, method_name, method_tag
