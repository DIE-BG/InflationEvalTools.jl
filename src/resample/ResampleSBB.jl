--- conflicted
+++ resolved
@@ -91,8 +91,6 @@
         end
     end
     return inds
-<<<<<<< HEAD
-=======
 end
 
 # Obtain average month-to-month variations of the same months of occurrence.
@@ -108,5 +106,4 @@
         avgmat[i:12:end, :] .= mean(vmat[i:12:end, :], dims=1)
     end
     return avgmat
->>>>>>> eb6c330e
 end