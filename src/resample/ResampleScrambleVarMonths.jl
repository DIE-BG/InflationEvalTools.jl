# scramblevar.jl - Functions to resample VarCPIBase objects

# This is the best version, it requires creating copies of the vectors of the same
# months, for each basic expenditure. A more efficient version is presented below
# 475.600 μs (2618 allocations: 613.20 KiB)

# function scramblevar!(vmat::AbstractMatrix, rng = Random.GLOBAL_RNG) 
#     for i in 1:12
#         # fill every column with random values from the same periods (t and t+12)
#         for j in 1:size(vmat, 2)
#             rand!(rng, (@view vmat[i:12:end, j]), vmat[i:12:end, j])
#         end
#     end
# end


# function scramblevar(vmat::AbstractMatrix, rng = Random.GLOBAL_RNG) 
#     scrambled_mat = copy(vmat)
#     scramblevar!(scrambled_mat, rng)
#     scrambled_mat
# end

# First version with column resampling 
# function scramblevar(vmat::AbstractMatrix, rng = Random.GLOBAL_RNG) 
#     periods, n = size(vmat)
#     # Matrix of resampled values 
#     v_sc = similar(vmat) 
#     for i in 1:min(periods, 12)
#         v_month = vmat[i:12:periods, :]
#         periods_month = size(v_month, 1)
#         for g in 1:n 
#             v_month[:, g] = rand(rng, v_month[:, g], periods_month)
#         end       
#         # Assign values of the same months
#         v_sc[i:12:periods, :] = v_month
#     end
#     v_sc
# end

# Memory-optimized version 
# 420.100 μs (2 allocations: 204.45 KiB)
function scramblevar(vmat::AbstractMatrix, rng = Random.GLOBAL_RNG) 
    periods, n = size(vmat)

    # Matrix of resampled values 
    v_sc = similar(vmat) 

    # For each month and each basic expenditure, randomly take from the same
    # months of vmat and fill v_sc (v_scrambled)
    for i in 1:min(periods, 12), g in 1:n 
        Random.rand!(rng, view(v_sc, i:12:periods, g), view(vmat, i:12:periods, g))        
    end    
    v_sc
end


## Resampling of CPIDataBase objects
# A ResampleFunction is defined to implement the interface to VarCPIBase and CountryStructure

# Definition of the resampling function by month of occurrence
"""
    ResampleScrambleVarMonths <: ResampleFunction

Defines a resampling function to resample the time series by the
same months of occurrence. The sampling is performed independently for each
time series in the columns of a matrix.
"""
struct ResampleScrambleVarMonths <: ResampleFunction end

<<<<<<< HEAD
# Definir cuál es la función para obtener bases paramétricas 
get_param_function(::ResampleScrambleVarMonths) = param_scramblevar_fn
=======
# Define which function to use to obtain parametric bases 
get_param_function(::ResampleScrambleVarMonths) = param_sbb
>>>>>>> eb6c330e

# Define how to resample matrices with time series in the columns.
# Uses the internal function `scramblevar`.
function (resamplefn::ResampleScrambleVarMonths)(vmat::AbstractMatrix, rng = Random.GLOBAL_RNG) 
    scramblevar(vmat, rng)
end 

<<<<<<< HEAD
# Definir el nombre y la etiqueta del método de remuestreo 
method_name(resamplefn::ResampleScrambleVarMonths) = "Bootstrap IID por meses de ocurrencia"
method_tag(resamplefn::ResampleScrambleVarMonths) = "SVM"


#     param_scramblevar_fn(base::VarCPIBase)
#
# Obtiene la matriz de variaciones intermensuales paramétricas para la
# metodología de remuestreo de por meses de ocurrencia. Devuelve una base de
# tipo `VarCPIBase` con las variaciones intermensuales promedio de los mismos meses
# de ocurrencia (también llamadas variaciones intermensuales paramétricas). 
#
# Esta definición también aplica a otras metodologías que utilicen como variaciones 
# intermensuales paramétricas los promedios en los mismos meses de ocurrencia. 
function param_scramblevar_fn(base::VarCPIBase)

    # Obtener matriz de promedios mensuales
    month_mat = monthavg(base.v)

    # Conformar base de variaciones intermensuales promedio
    VarCPIBase(month_mat, base.w, base.dates, base.baseindex)
end

function param_scramblevar_fn(cs::CountryStructure)
    pob_base = map(param_scramblevar_fn, cs.base)
    getunionalltype(cs)(pob_base)
end

# Obtener variaciones intermensuales promedio de los mismos meses de ocurrencia.
# Se remuestrean `numobsresample` observaciones de las series de tiempo en las
# columnas de `vmat`. 
function monthavg(vmat, numobsresample = size(vmat, 1))
    # Crear la matriz de promedios 
    cols = size(vmat, 2)
    avgmat = Matrix{eltype(vmat)}(undef, numobsresample, cols)
    
    # Llenar la matriz de promedios con los promedios de cada mes 
    for i in 1:12
        avgmat[i:12:end, :] .= mean(vmat[i:12:end, :], dims=1)
    end
    return avgmat
end
=======
# Define the name and tag of the resampling method 
method_name(resamplefn::ResampleScrambleVarMonths) = "IID bootstrap by months of occurrence"
method_tag(resamplefn::ResampleScrambleVarMonths) = "SVM"
>>>>>>> eb6c330e
<|MERGE_RESOLUTION|>--- conflicted
+++ resolved
@@ -67,13 +67,8 @@
 """
 struct ResampleScrambleVarMonths <: ResampleFunction end
 
-<<<<<<< HEAD
-# Definir cuál es la función para obtener bases paramétricas 
+# Define which function to use to obtain the population CPI datasets
 get_param_function(::ResampleScrambleVarMonths) = param_scramblevar_fn
-=======
-# Define which function to use to obtain parametric bases 
-get_param_function(::ResampleScrambleVarMonths) = param_sbb
->>>>>>> eb6c330e
 
 # Define how to resample matrices with time series in the columns.
 # Uses the internal function `scramblevar`.
@@ -81,21 +76,20 @@
     scramblevar(vmat, rng)
 end 
 
-<<<<<<< HEAD
-# Definir el nombre y la etiqueta del método de remuestreo 
-method_name(resamplefn::ResampleScrambleVarMonths) = "Bootstrap IID por meses de ocurrencia"
+# Define the name and tag of the resampling method 
+method_name(resamplefn::ResampleScrambleVarMonths) = "IID bootstrap by months of occurrence"
 method_tag(resamplefn::ResampleScrambleVarMonths) = "SVM"
 
 
-#     param_scramblevar_fn(base::VarCPIBase)
-#
-# Obtiene la matriz de variaciones intermensuales paramétricas para la
-# metodología de remuestreo de por meses de ocurrencia. Devuelve una base de
-# tipo `VarCPIBase` con las variaciones intermensuales promedio de los mismos meses
-# de ocurrencia (también llamadas variaciones intermensuales paramétricas). 
-#
-# Esta definición también aplica a otras metodologías que utilicen como variaciones 
-# intermensuales paramétricas los promedios en los mismos meses de ocurrencia. 
+"""
+    param_scramblevar_fn(base::VarCPIBase)
+
+Obtains the matrix of population monthly price changes for the B-TIMA
+bootstrap resampling methodology by the same calendar months. Returns a
+`VarCPIBase` type base with the average month-to-month variations of the same
+months of occurrence (also called population monthly price changes).
+
+"""
 function param_scramblevar_fn(base::VarCPIBase)
 
     # Obtener matriz de promedios mensuales
@@ -123,9 +117,4 @@
         avgmat[i:12:end, :] .= mean(vmat[i:12:end, :], dims=1)
     end
     return avgmat
-end
-=======
-# Define the name and tag of the resampling method 
-method_name(resamplefn::ResampleScrambleVarMonths) = "IID bootstrap by months of occurrence"
-method_tag(resamplefn::ResampleScrambleVarMonths) = "SVM"
->>>>>>> eb6c330e
+end