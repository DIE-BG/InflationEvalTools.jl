--- conflicted
+++ resolved
@@ -3,17 +3,15 @@
 All notable changes to this project will be documented in this file.
  
 ## [Unreleased] - 2025
+### Added 
+- Resampling function `ResampleExtendedSVM` to sample CPI datasets as in the original B-TIMA methodology, but allowing for more periods in the sampling. 
 ### Changed
 - Refactored `evalsim` into `compute_lowlevel_sim`. 
 - Refactored `makesim` into `compute_assessment_sim`.
 - Refactored `run_batch` into `run_assessment_batch`.
 - Make concrete type `PeriodVector` public.
-<<<<<<< HEAD
-- Make concrete type `ResampleExtendedSVM` public.
-=======
 - Removed `ResampleSBB`, `ResampleGSBB` and `ResampleGSBBMod`.
 - Removed `CrossEvalConfig` type and methods.
->>>>>>> c0c3ab73
 
 ## [0.2.1] - 2025-09
 ### Fixed
