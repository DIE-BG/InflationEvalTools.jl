--- conflicted
+++ resolved
@@ -2,19 +2,14 @@
 
 All notable changes to this project will be documented in this file.
  
-<<<<<<< HEAD
 ## [Unreleased] - 2025-10
 ### Added 
 - Type `CPIVarietyMatchDistribution` to resample as in the B-TIMA extension methodology. It uses two arrays of monthly price changes, a prior and an actual empirical distribution. It can be configured to sample from the prior distribution, the actual  distribution or a synthtetic distribution that gives different weights according to the mean of the actual observations.
+- Resampling function `ResampleExtendedSVM` to sample CPI datasets as in the original B-TIMA methodology, but allowing for more periods in the sampling. 
 - Resampling function `ResampleSynthetic` to implement an interface to resample `VarCPIBase` objects.
 - Resampling function `ResampleIdentity` to resample `CountryStructure`s and `VarCPIBase` objects. 
 - Resampling function `ResampleMixture` to implement an ensemble of samplers for the `VarCPIBase` components. This allows setting mixed resampling schemes for different CPI datasets. For example, in a `CountryStructure` with two `VarCPIBase`s, not resampling the first dataset (`ResampleIdentity`) and using the same calendar months for the second CPI dataset (`ResampleScrambleVarMonths`).
 
-=======
-## [Unreleased] - 2025
-### Added 
-- Resampling function `ResampleExtendedSVM` to sample CPI datasets as in the original B-TIMA methodology, but allowing for more periods in the sampling. 
->>>>>>> de989226
 ### Changed
 - Refactored `evalsim` into `compute_lowlevel_sim`. 
 - Refactored `makesim` into `compute_assessment_sim`.
